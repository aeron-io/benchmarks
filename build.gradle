--- conflicted
+++ resolved
@@ -48,11 +48,7 @@
 
 dependencies {
     jmh 'org.hdrhistogram:HdrHistogram:2.1.8'
-<<<<<<< HEAD
     jmh 'uk.co.real-logic:aeron-all:0.9'
-=======
-    jmh 'uk.co.real-logic:aeron-all:0.2.3'
->>>>>>> 2a20becd
     jmh 'com.lmax:disruptor:3.3.4'
 }
 
